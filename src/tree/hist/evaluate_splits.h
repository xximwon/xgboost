/**
 * Copyright 2021-2024, XGBoost Contributors
 */
#ifndef XGBOOST_TREE_HIST_EVALUATE_SPLITS_H_
#define XGBOOST_TREE_HIST_EVALUATE_SPLITS_H_

#include <algorithm>  // for copy
#include <cstddef>    // for size_t
#include <limits>     // for numeric_limits
#include <memory>     // for shared_ptr
#include <numeric>    // for accumulate
#include <utility>    // for move
#include <vector>     // for vector

#include "../../common/categorical.h"  // for CatBitField
#include "../../common/hist_util.h"    // for GHistRow, HistogramCuts
#include "../../common/linalg_op.h"    // for cbegin, cend, begin
#include "../../common/random.h"       // for ColumnSampler
#include "../constraints.h"            // for FeatureInteractionConstraintHost
#include "../param.h"                  // for TrainParam
#include "../split_evaluator.h"        // for TreeEvaluator
#include "expand_entry.h"              // for MultiExpandEntry
#include "hist_cache.h"                // for BoundedHistCollection
#include "xgboost/base.h"              // for bst_node_t, bst_target_t, bst_feature_t
#include "xgboost/context.h"           // for COntext
#include "xgboost/linalg.h"            // for Constants, Vector

namespace xgboost::tree {
/**
 * @brief Gather the expand entries from all the workers.
 * @param entries Local expand entries on this worker.
 * @return Global expand entries gathered from all workers.
 */
template <typename ExpandEntry>
std::enable_if_t<std::is_same_v<ExpandEntry, CPUExpandEntry> ||
                     std::is_same_v<ExpandEntry, MultiExpandEntry>,
                 std::vector<ExpandEntry>>
AllgatherColumnSplit(std::vector<ExpandEntry> const &entries) {
  auto const n_entries = entries.size();

  // First, gather all the primitive fields.
  std::vector<ExpandEntry> local_entries(n_entries);

  // Collect and serialize all entries
  std::vector<std::vector<char>> serialized_entries;
  for (std::size_t i = 0; i < n_entries; ++i) {
    Json jentry{Object{}};
    entries[i].Save(&jentry);

    std::vector<char> out;
    Json::Dump(jentry, &out, std::ios::binary);

    serialized_entries.emplace_back(std::move(out));
  }
  auto all_serialized = collective::VectorAllgatherV(serialized_entries);
  CHECK_GE(all_serialized.size(), local_entries.size());

  std::vector<ExpandEntry> all_entries(all_serialized.size());
  std::transform(all_serialized.cbegin(), all_serialized.cend(), all_entries.begin(),
                 [](std::vector<char> const &e) {
                   ExpandEntry entry;
                   auto je = Json::Load(StringView{e.data(), e.size()}, std::ios::binary);
                   entry.Load(je);
                   return entry;
                 });

  return all_entries;
}

class HistEvaluator {
 private:
  struct NodeEntry {
    /*! \brief statics for node entry */
    GradStats stats;
    /*! \brief loss of this node, without split */
    bst_float root_gain{0.0f};
  };

 private:
  Context const *ctx_;
  TrainParam const *param_;
  std::shared_ptr<common::ColumnSampler> column_sampler_;
  TreeEvaluator tree_evaluator_;
  bool is_col_split_{false};
  bool is_secure_{false};
  FeatureInteractionConstraintHost interaction_constraints_;
  std::vector<NodeEntry> snode_;

  // if sum of statistics for non-missing values in the node
  // is equal to sum of statistics for all values:
  // then - there are no missing values
  // else - there are missing values
  bool static SplitContainsMissingValues(const GradStats e, const NodeEntry &snode) {
    if (e.GetGrad() == snode.stats.GetGrad() && e.GetHess() == snode.stats.GetHess()) {
      return false;
    } else {
      return true;
    }
  }

  [[nodiscard]] bool IsValid(GradStats const &left, GradStats const &right) const {
    return left.GetHess() >= param_->min_child_weight &&
           right.GetHess() >= param_->min_child_weight;
  }

  /**
   * \brief Use learned direction with one-hot split. Other implementations (LGB) create a
   *        pseudo-category for missing value but here we just do a complete scan to avoid
   *        making specialized histogram bin.
   */
  void EnumerateOneHot(common::HistogramCuts const &cut, common::ConstGHistRow hist,
                       bst_feature_t fidx, bst_node_t nidx,
                       TreeEvaluator::SplitEvaluator<TrainParam> const &evaluator,
                       SplitEntry *p_best) const {
    const std::vector<uint32_t> &cut_ptr = cut.Ptrs();
    const std::vector<bst_float> &cut_val = cut.Values();

    bst_bin_t ibegin = static_cast<bst_bin_t>(cut_ptr[fidx]);
    bst_bin_t iend = static_cast<bst_bin_t>(cut_ptr[fidx + 1]);
    bst_bin_t n_bins = iend - ibegin;

    GradStats left_sum;
    GradStats right_sum;
    // best split so far
    SplitEntry best;
    best.is_cat = false;  // marker for whether it's updated or not.

    auto f_hist = hist.subspan(cut_ptr[fidx], n_bins);
    auto feature_sum = GradStats{
        std::accumulate(f_hist.data(), f_hist.data() + f_hist.size(), GradientPairPrecise{})};
    GradStats missing;
    auto const &parent = snode_[nidx];
    missing.SetSubstract(parent.stats, feature_sum);

    for (bst_bin_t i = ibegin; i != iend; i += 1) {
      auto split_pt = cut_val[i];

      // missing on left (treat missing as other categories)
      right_sum = GradStats{hist[i]};
      left_sum.SetSubstract(parent.stats, right_sum);
      if (IsValid(left_sum, right_sum)) {
        auto missing_left_chg =
            static_cast<float>(evaluator.CalcSplitGain(*param_, nidx, fidx, GradStats{left_sum},
                                                       GradStats{right_sum}) -
                               parent.root_gain);
        best.Update(missing_left_chg, fidx, split_pt, true, true, left_sum, right_sum);
      }

      // missing on right (treat missing as chosen category)
      right_sum.Add(missing);
      left_sum.SetSubstract(parent.stats, right_sum);
      if (IsValid(left_sum, right_sum)) {
        auto missing_right_chg =
            static_cast<float>(evaluator.CalcSplitGain(*param_, nidx, fidx, GradStats{left_sum},
                                                       GradStats{right_sum}) -
                               parent.root_gain);
        best.Update(missing_right_chg, fidx, split_pt, false, true, left_sum, right_sum);
      }
    }

    if (best.is_cat) {
      auto n = common::CatBitField::ComputeStorageSize(n_bins + 1);
      best.cat_bits.resize(n, 0);
      common::CatBitField cat_bits{best.cat_bits};
      cat_bits.Set(best.split_value);
    }

    p_best->Update(best);
  }

  /**
   * \brief Enumerate with partition-based splits.
   *
   * The implementation is different from LightGBM. Firstly we don't have a
   * pseudo-cateogry for missing value, instead of we make 2 complete scans over the
   * histogram. Secondly, both scan directions generate splits in the same
   * order. Following table depicts the scan process, square bracket means the gradient in
   * missing values is resided on that partition:
   *
   *   | Forward  | Backward |
   *   |----------+----------|
   *   | [BCDE] A | E [ABCD] |
   *   | [CDE] AB | DE [ABC] |
   *   | [DE] ABC | CDE [AB] |
   *   | [E] ABCD | BCDE [A] |
   */
  template <int d_step>
  void EnumeratePart(common::HistogramCuts const &cut, common::Span<size_t const> sorted_idx,
                     common::ConstGHistRow hist, bst_feature_t fidx, bst_node_t nidx,
                     TreeEvaluator::SplitEvaluator<TrainParam> const &evaluator,
                     SplitEntry *p_best) {
    static_assert(d_step == +1 || d_step == -1, "Invalid step.");

    auto const &cut_ptr = cut.Ptrs();
    auto const &cut_val = cut.Values();
    auto const &parent = snode_[nidx];

    bst_bin_t f_begin = cut_ptr[fidx];
    bst_bin_t f_end = cut_ptr[fidx + 1];
    bst_bin_t n_bins_feature{f_end - f_begin};
    auto n_bins = std::min(param_->max_cat_threshold, n_bins_feature);

    // statistics on both sides of split
    GradStats left_sum;
    GradStats right_sum;
    // best split so far
    SplitEntry best;

    auto f_hist = hist.subspan(f_begin, n_bins_feature);
    bst_bin_t it_begin, it_end;
    if (d_step > 0) {
      it_begin = f_begin;
      it_end = it_begin + n_bins - 1;
    } else {
      it_begin = f_end - 1;
      it_end = it_begin - n_bins + 1;
    }

    bst_bin_t best_thresh{-1};
    for (bst_bin_t i = it_begin; i != it_end; i += d_step) {
      auto j = i - f_begin;  // index local to current feature
      if (d_step == 1) {
        right_sum.Add(f_hist[sorted_idx[j]].GetGrad(), f_hist[sorted_idx[j]].GetHess());
        left_sum.SetSubstract(parent.stats, right_sum);  // missing on left
      } else {
        left_sum.Add(f_hist[sorted_idx[j]].GetGrad(), f_hist[sorted_idx[j]].GetHess());
        right_sum.SetSubstract(parent.stats, left_sum);  // missing on right
      }
      if (IsValid(left_sum, right_sum)) {
        auto loss_chg = evaluator.CalcSplitGain(*param_, nidx, fidx, GradStats{left_sum},
                                                GradStats{right_sum}) -
                        parent.root_gain;
        // We don't have a numeric split point, nan here is a dummy split.
        if (best.Update(loss_chg, fidx, std::numeric_limits<float>::quiet_NaN(), d_step == 1, true,
                        left_sum, right_sum)) {
          best_thresh = i;
        }
      }
    }

    if (best_thresh != -1) {
      auto n = common::CatBitField::ComputeStorageSize(n_bins_feature);
      best.cat_bits = decltype(best.cat_bits)(n, 0);
      common::CatBitField cat_bits{best.cat_bits};
      bst_bin_t partition = d_step == 1 ? (best_thresh - it_begin + 1) : (best_thresh - f_begin);
      CHECK_GT(partition, 0);
      std::for_each(sorted_idx.begin(), sorted_idx.begin() + partition, [&](std::size_t c) {
        auto cat = cut_val[c + f_begin];
        cat_bits.Set(cat);
      });
    }

    p_best->Update(best);
  }

  // Enumerate/Scan the split values of specific feature
  // Returns the sum of gradients corresponding to the data points that contains
  // a non-missing value for the particular feature fid.
  template <int d_step>
  GradStats EnumerateSplit(common::HistogramCuts const &cut, common::ConstGHistRow hist,
                           bst_feature_t fidx, bst_node_t nidx,
                           TreeEvaluator::SplitEvaluator<TrainParam> const &evaluator,
                           SplitEntry *p_best) const {
    static_assert(d_step == +1 || d_step == -1, "Invalid step.");

    // aliases
    const std::vector<uint32_t> &cut_ptr = cut.Ptrs();
    const std::vector<bst_float> &cut_val = cut.Values();
    auto const &parent = snode_[nidx];

    // statistics on both sides of split
    GradStats left_sum;
    GradStats right_sum;
    // best split so far
    SplitEntry best;

    // bin boundaries
    CHECK_LE(cut_ptr[fidx], static_cast<uint32_t>(std::numeric_limits<bst_bin_t>::max()));
    CHECK_LE(cut_ptr[fidx + 1], static_cast<uint32_t>(std::numeric_limits<bst_bin_t>::max()));
    // imin: index (offset) of the minimum value for feature fid need this for backward
    //       enumeration
    const auto imin = static_cast<bst_bin_t>(cut_ptr[fidx]);
    // ibegin, iend: smallest/largest cut points for feature fid use int to allow for
    // value -1
    bst_bin_t ibegin, iend;
    if (d_step > 0) {
      ibegin = static_cast<bst_bin_t>(cut_ptr[fidx]);
      iend = static_cast<bst_bin_t>(cut_ptr.at(fidx + 1));
    } else {
      ibegin = static_cast<bst_bin_t>(cut_ptr[fidx + 1]) - 1;
      iend = static_cast<bst_bin_t>(cut_ptr[fidx]) - 1;
    }

    for (bst_bin_t i = ibegin; i != iend; i += d_step) {
      // start working
      // try to find a split
      left_sum.Add(hist[i].GetGrad(), hist[i].GetHess());
      right_sum.SetSubstract(parent.stats, left_sum);
      if (IsValid(left_sum, right_sum)) {
        bst_float loss_chg;
        bst_float split_pt;
        if (d_step > 0) {
          // forward enumeration: split at right bound of each bin
          loss_chg =
              static_cast<float>(evaluator.CalcSplitGain(*param_, nidx, fidx, GradStats{left_sum},
                                                         GradStats{right_sum}) -
                                 parent.root_gain);
          split_pt = cut_val[i];  // not used for partition based
          best.Update(loss_chg, fidx, split_pt, d_step == -1, false, left_sum, right_sum);
        } else {
          // backward enumeration: split at left bound of each bin
          loss_chg =
              static_cast<float>(evaluator.CalcSplitGain(*param_, nidx, fidx, GradStats{right_sum},
                                                         GradStats{left_sum}) -
                                 parent.root_gain);
          if (i == imin) {
            split_pt = cut.MinValues()[fidx];
          } else {
            split_pt = cut_val[i - 1];
          }
          best.Update(loss_chg, fidx, split_pt, d_step == -1, false, right_sum, left_sum);
        }
      }
    }
    p_best->Update(best);
    return left_sum;
  }

 public:
  void EvaluateSplits(const BoundedHistCollection &hist, common::HistogramCuts const &cut,
                      common::Span<FeatureType const> feature_types, const RegTree &tree,
                      std::vector<CPUExpandEntry> *p_entries) {
    auto n_threads = ctx_->Threads();
    auto &entries = *p_entries;
    // All nodes are on the same level, so we can store the shared ptr.
    std::vector<std::shared_ptr<HostDeviceVector<bst_feature_t>>> features(entries.size());
    for (size_t nidx_in_set = 0; nidx_in_set < entries.size(); ++nidx_in_set) {
      auto nidx = entries[nidx_in_set].nid;
      features[nidx_in_set] = column_sampler_->GetFeatureSet(tree.GetDepth(nidx));
    }
    CHECK(!features.empty());
    const size_t grain_size = std::max<size_t>(1, features.front()->Size() / n_threads);
    common::BlockedSpace2d space(
        entries.size(), [&](size_t nidx_in_set) { return features[nidx_in_set]->Size(); },
        grain_size);

    std::vector<CPUExpandEntry> tloc_candidates(n_threads * entries.size());
    for (size_t i = 0; i < entries.size(); ++i) {
      for (decltype(n_threads) j = 0; j < n_threads; ++j) {
        tloc_candidates[i * n_threads + j] = entries[i];
      }
    }
    auto evaluator = tree_evaluator_.GetEvaluator();
<<<<<<< HEAD
    auto const& cut_ptrs = cut.Ptrs();

    // Under secure vertical setting, only the label owner is able to evaluate the split
    // based on the global histogram. The other parties will only receive the final best split information
    // Hence the below computation is not performed by the non-label owners under secure vertical setting
=======
    auto const &cut_ptrs = cut.Ptrs();

    // Under secure vertical setting, only the active party is able to evaluate the split
    // based on global histogram. Other parties will receive the final best split information
    // Hence the below computation is not performed by the passive parties
>>>>>>> fe732944
    if ((!is_secure_) || (collective::GetRank() == 0)) {
      // Evaluate the splits for each feature
      common::ParallelFor2d(space, n_threads, [&](size_t nidx_in_set, common::Range1d r) {
        auto tidx = omp_get_thread_num();
        auto entry = &tloc_candidates[n_threads * nidx_in_set + tidx];
        auto best = &entry->split;
        auto nidx = entry->nid;
        auto histogram = hist[nidx];
        auto features_set = features[nidx_in_set]->ConstHostSpan();
        for (auto fidx_in_set = r.begin(); fidx_in_set < r.end(); fidx_in_set++) {
          auto fidx = features_set[fidx_in_set];
          bool is_cat = common::IsCat(feature_types, fidx);
          if (!interaction_constraints_.Query(nidx, fidx)) {
            continue;
          }
          if (is_cat) {
            auto n_bins = cut_ptrs.at(fidx + 1) - cut_ptrs[fidx];
            if (common::UseOneHot(n_bins, param_->max_cat_to_onehot)) {
              EnumerateOneHot(cut, histogram, fidx, nidx, evaluator, best);
<<<<<<< HEAD
            }
            else {
=======
            } else {
>>>>>>> fe732944
              std::vector<size_t> sorted_idx(n_bins);
              std::iota(sorted_idx.begin(), sorted_idx.end(), 0);
              auto feat_hist = histogram.subspan(cut_ptrs[fidx], n_bins);
              // Sort the histogram to get contiguous partitions.
              std::stable_sort(sorted_idx.begin(), sorted_idx.end(), [&](size_t l, size_t r) {
                auto ret = evaluator.CalcWeightCat(*param_, feat_hist[l]) <
                           evaluator.CalcWeightCat(*param_, feat_hist[r]);
                return ret;
              });
              EnumeratePart<+1>(cut, sorted_idx, histogram, fidx, nidx, evaluator, best);
              EnumeratePart<-1>(cut, sorted_idx, histogram, fidx, nidx, evaluator, best);
            }
<<<<<<< HEAD
          }
          else {
            auto grad_stats = EnumerateSplit<+1>(cut, histogram, fidx, nidx, evaluator, best);

            // print the best split for each feature
            // std::cout << "Best split for feature " << fidx << " is " << best->split_value << " with gain " << best->loss_chg << std::endl;


=======
          } else {
            auto grad_stats = EnumerateSplit<+1>(cut, histogram, fidx, nidx, evaluator, best);
>>>>>>> fe732944
            if (SplitContainsMissingValues(grad_stats, snode_[nidx])) {
              EnumerateSplit<-1>(cut, histogram, fidx, nidx, evaluator, best);
            }
          }
        }
      });

<<<<<<< HEAD
      for (unsigned nidx_in_set = 0; nidx_in_set < entries.size();
           ++nidx_in_set) {
        for (auto tidx = 0; tidx < n_threads; ++tidx) {
          entries[nidx_in_set].split.Update(
              tloc_candidates[n_threads * nidx_in_set + tidx].split);
=======
      for (unsigned nidx_in_set = 0; nidx_in_set < entries.size(); ++nidx_in_set) {
        for (auto tidx = 0; tidx < n_threads; ++tidx) {
          entries[nidx_in_set].split.Update(tloc_candidates[n_threads * nidx_in_set + tidx].split);
>>>>>>> fe732944
        }
      }
    }

    if (is_col_split_) {
      // With column-wise data split, we gather the best splits from all the workers and update the
      // expand entries accordingly.
      // Note that under secure vertical setting, only the label owner is able to evaluate the split
      // based on the global histogram. The other parties will receive the final best splits
      // allgather is capable of performing this (0-gain entries for non-label owners),
<<<<<<< HEAD
      // but can be replaced with a broadcast in the future

      auto all_entries = Allgather(entries);

=======
      auto all_entries = AllgatherColumnSplit(entries);
>>>>>>> fe732944
      for (auto worker = 0; worker < collective::GetWorldSize(); ++worker) {
        for (std::size_t nidx_in_set = 0; nidx_in_set < entries.size(); ++nidx_in_set) {
          entries[nidx_in_set].split.Update(
              all_entries[worker * entries.size() + nidx_in_set].split);
        }
      }
    }
  }

  // Add splits to tree, handles all statistic
  void ApplyTreeSplit(CPUExpandEntry const &candidate, RegTree *p_tree) {
    auto evaluator = tree_evaluator_.GetEvaluator();
    RegTree &tree = *p_tree;

    GradStats parent_sum = candidate.split.left_sum;
    parent_sum.Add(candidate.split.right_sum);
    auto base_weight = evaluator.CalcWeight(candidate.nid, *param_, GradStats{parent_sum});
    auto left_weight =
        evaluator.CalcWeight(candidate.nid, *param_, GradStats{candidate.split.left_sum});
    auto right_weight =
        evaluator.CalcWeight(candidate.nid, *param_, GradStats{candidate.split.right_sum});

    if (candidate.split.is_cat) {
      tree.ExpandCategorical(
          candidate.nid, candidate.split.SplitIndex(), candidate.split.cat_bits,
          candidate.split.DefaultLeft(), base_weight, left_weight * param_->learning_rate,
          right_weight * param_->learning_rate, candidate.split.loss_chg, parent_sum.GetHess(),
          candidate.split.left_sum.GetHess(), candidate.split.right_sum.GetHess());
    } else {
      tree.ExpandNode(candidate.nid, candidate.split.SplitIndex(), candidate.split.split_value,
                      candidate.split.DefaultLeft(), base_weight,
                      left_weight * param_->learning_rate, right_weight * param_->learning_rate,
                      candidate.split.loss_chg, parent_sum.GetHess(),
                      candidate.split.left_sum.GetHess(), candidate.split.right_sum.GetHess());
    }

    // Set up child constraints
    auto left_child = tree[candidate.nid].LeftChild();
    auto right_child = tree[candidate.nid].RightChild();
    tree_evaluator_.AddSplit(candidate.nid, left_child, right_child,
                             tree[candidate.nid].SplitIndex(), left_weight, right_weight);
    evaluator = tree_evaluator_.GetEvaluator();

    snode_.resize(tree.GetNodes().size());
    snode_.at(left_child).stats = candidate.split.left_sum;
    snode_.at(left_child).root_gain =
        evaluator.CalcGain(candidate.nid, *param_, GradStats{candidate.split.left_sum});
    snode_.at(right_child).stats = candidate.split.right_sum;
    snode_.at(right_child).root_gain =
        evaluator.CalcGain(candidate.nid, *param_, GradStats{candidate.split.right_sum});

    interaction_constraints_.Split(candidate.nid, tree[candidate.nid].SplitIndex(), left_child,
                                   right_child);
  }

  [[nodiscard]] auto Evaluator() const { return tree_evaluator_.GetEvaluator(); }
  [[nodiscard]] auto const &Stats() const { return snode_; }

  float InitRoot(GradStats const &root_sum) {
    snode_.resize(1);
    auto root_evaluator = tree_evaluator_.GetEvaluator();

    snode_[0].stats = GradStats{root_sum.GetGrad(), root_sum.GetHess()};
    snode_[0].root_gain =
        root_evaluator.CalcGain(RegTree::kRoot, *param_, GradStats{snode_[0].stats});
    auto weight = root_evaluator.CalcWeight(RegTree::kRoot, *param_, GradStats{snode_[0].stats});
    return weight;
  }

 public:
  // The column sampler must be constructed by caller since we need to preserve the rng
  // for the entire training session.
  explicit HistEvaluator(Context const *ctx, TrainParam const *param, MetaInfo const &info,
                         std::shared_ptr<common::ColumnSampler> sampler)
      : ctx_{ctx},
        param_{param},
        column_sampler_{std::move(sampler)},
        tree_evaluator_{*param, static_cast<bst_feature_t>(info.num_col_), DeviceOrd::CPU()},
        is_col_split_{info.IsColumnSplit()},
        is_secure_{info.IsSecure()}{
    interaction_constraints_.Configure(*param, info.num_col_);
    column_sampler_->Init(ctx, info.num_col_, info.feature_weights.HostVector(),
                          param_->colsample_bynode, param_->colsample_bylevel,
                          param_->colsample_bytree);
  }
};

class HistMultiEvaluator {
  std::vector<double> gain_;
  linalg::Matrix<GradientPairPrecise> stats_;
  TrainParam const *param_;
  FeatureInteractionConstraintHost interaction_constraints_;
  std::shared_ptr<common::ColumnSampler> column_sampler_;
  Context const *ctx_;
  bool is_col_split_{false};
  bool is_secure_{false};

 private:
  static double MultiCalcSplitGain(TrainParam const &param,
                                   linalg::VectorView<GradientPairPrecise const> left_sum,
                                   linalg::VectorView<GradientPairPrecise const> right_sum,
                                   linalg::VectorView<float> left_weight,
                                   linalg::VectorView<float> right_weight) {
    CalcWeight(param, left_sum, left_weight);
    CalcWeight(param, right_sum, right_weight);

    auto left_gain = CalcGainGivenWeight(param, left_sum, left_weight);
    auto right_gain = CalcGainGivenWeight(param, right_sum, right_weight);
    return left_gain + right_gain;
  }

  template <bst_bin_t d_step>
  bool EnumerateSplit(common::HistogramCuts const &cut, bst_feature_t fidx,
                      common::Span<common::ConstGHistRow> hist,
                      linalg::VectorView<GradientPairPrecise const> parent_sum, double parent_gain,
                      SplitEntryContainer<std::vector<GradientPairPrecise>> *p_best) const {
    auto const &cut_ptr = cut.Ptrs();
    auto const &cut_val = cut.Values();
    auto const &min_val = cut.MinValues();

    auto sum = linalg::Empty<GradientPairPrecise>(ctx_, 2, hist.size());
    auto left_sum = sum.Slice(0, linalg::All());
    auto right_sum = sum.Slice(1, linalg::All());

    bst_bin_t ibegin, iend;
    if (d_step > 0) {
      ibegin = static_cast<bst_bin_t>(cut_ptr[fidx]);
      iend = static_cast<bst_bin_t>(cut_ptr[fidx + 1]);
    } else {
      ibegin = static_cast<bst_bin_t>(cut_ptr[fidx + 1]) - 1;
      iend = static_cast<bst_bin_t>(cut_ptr[fidx]) - 1;
    }
    const auto imin = static_cast<bst_bin_t>(cut_ptr[fidx]);

    auto n_targets = hist.size();
    auto weight = linalg::Empty<float>(ctx_, 2, n_targets);
    auto left_weight = weight.Slice(0, linalg::All());
    auto right_weight = weight.Slice(1, linalg::All());

    for (bst_bin_t i = ibegin; i != iend; i += d_step) {
      for (bst_target_t t = 0; t < n_targets; ++t) {
        auto t_hist = hist[t];
        auto t_p = parent_sum(t);
        left_sum(t) += t_hist[i];
        right_sum(t) = t_p - left_sum(t);
      }

      if (d_step > 0) {
        auto split_pt = cut_val[i];
        auto loss_chg =
            MultiCalcSplitGain(*param_, right_sum, left_sum, right_weight, left_weight) -
            parent_gain;
        p_best->Update(loss_chg, fidx, split_pt, d_step == -1, false, left_sum, right_sum);
      } else {
        float split_pt;
        if (i == imin) {
          split_pt = min_val[fidx];
        } else {
          split_pt = cut_val[i - 1];
        }
        auto loss_chg =
            MultiCalcSplitGain(*param_, right_sum, left_sum, left_weight, right_weight) -
            parent_gain;
        p_best->Update(loss_chg, fidx, split_pt, d_step == -1, false, right_sum, left_sum);
      }
    }
    // return true if there's missing. Doesn't handle floating-point error well.
    if (d_step == +1) {
      return !std::equal(linalg::cbegin(left_sum), linalg::cend(left_sum),
                         linalg::cbegin(parent_sum));
    }
    return false;
  }

 public:
  void EvaluateSplits(RegTree const &tree, common::Span<const BoundedHistCollection *> hist,
                      common::HistogramCuts const &cut, std::vector<MultiExpandEntry> *p_entries) {
    auto &entries = *p_entries;
    std::vector<std::shared_ptr<HostDeviceVector<bst_feature_t>>> features(entries.size());

    for (std::size_t nidx_in_set = 0; nidx_in_set < entries.size(); ++nidx_in_set) {
      auto nidx = entries[nidx_in_set].nid;
      features[nidx_in_set] = column_sampler_->GetFeatureSet(tree.GetDepth(nidx));
    }
    CHECK(!features.empty());

    std::int32_t n_threads = ctx_->Threads();
    std::size_t const grain_size = std::max<std::size_t>(1, features.front()->Size() / n_threads);
    common::BlockedSpace2d space(
        entries.size(), [&](std::size_t nidx_in_set) { return features[nidx_in_set]->Size(); },
        grain_size);

    std::vector<MultiExpandEntry> tloc_candidates(n_threads * entries.size());
    for (std::size_t i = 0; i < entries.size(); ++i) {
      for (std::int32_t j = 0; j < n_threads; ++j) {
        tloc_candidates[i * n_threads + j] = entries[i];
      }
    }
    common::ParallelFor2d(space, n_threads, [&](std::size_t nidx_in_set, common::Range1d r) {
      auto tidx = omp_get_thread_num();
      auto entry = &tloc_candidates[n_threads * nidx_in_set + tidx];
      auto best = &entry->split;
      auto parent_sum = stats_.Slice(entry->nid, linalg::All());
      std::vector<common::ConstGHistRow> node_hist;
      for (auto t_hist : hist) {
        node_hist.emplace_back((*t_hist)[entry->nid]);
      }
      auto features_set = features[nidx_in_set]->ConstHostSpan();

      for (auto fidx_in_set = r.begin(); fidx_in_set < r.end(); fidx_in_set++) {
        auto fidx = features_set[fidx_in_set];
        if (!interaction_constraints_.Query(entry->nid, fidx)) {
          continue;
        }
        auto parent_gain = gain_[entry->nid];
        bool missing =
            this->EnumerateSplit<+1>(cut, fidx, node_hist, parent_sum, parent_gain, best);
        if (missing) {
          this->EnumerateSplit<-1>(cut, fidx, node_hist, parent_sum, parent_gain, best);
        }
      }
    });

    for (std::size_t nidx_in_set = 0; nidx_in_set < entries.size(); ++nidx_in_set) {
      for (auto tidx = 0; tidx < n_threads; ++tidx) {
        entries[nidx_in_set].split.Update(tloc_candidates[n_threads * nidx_in_set + tidx].split);
      }
    }

    if (is_col_split_) {
      // With column-wise data split, we gather the best splits from all the workers and update the
      // expand entries accordingly.
      auto all_entries = AllgatherColumnSplit(entries);
      for (auto worker = 0; worker < collective::GetWorldSize(); ++worker) {
        for (std::size_t nidx_in_set = 0; nidx_in_set < entries.size(); ++nidx_in_set) {
          entries[nidx_in_set].split.Update(
              all_entries[worker * entries.size() + nidx_in_set].split);
        }
      }
    }
  }

  linalg::Vector<float> InitRoot(linalg::VectorView<GradientPairPrecise const> root_sum) {
    auto n_targets = root_sum.Size();
    stats_ = linalg::Constant(ctx_, GradientPairPrecise{}, 1, n_targets);
    gain_.resize(1);

    linalg::Vector<float> weight({n_targets}, ctx_->Device());
    CalcWeight(*param_, root_sum, weight.HostView());
    auto root_gain = CalcGainGivenWeight(*param_, root_sum, weight.HostView());
    gain_.front() = root_gain;

    auto h_stats = stats_.HostView();
    std::copy(linalg::cbegin(root_sum), linalg::cend(root_sum), linalg::begin(h_stats));

    return weight;
  }

  void ApplyTreeSplit(MultiExpandEntry const &candidate, RegTree *p_tree) {
    auto n_targets = p_tree->NumTargets();
    auto parent_sum = stats_.Slice(candidate.nid, linalg::All());

    auto weight = linalg::Empty<float>(ctx_, 3, n_targets);
    auto base_weight = weight.Slice(0, linalg::All());
    CalcWeight(*param_, parent_sum, base_weight);

    auto left_weight = weight.Slice(1, linalg::All());
    auto left_sum =
        linalg::MakeVec(candidate.split.left_sum.data(), candidate.split.left_sum.size());
    CalcWeight(*param_, left_sum, param_->learning_rate, left_weight);

    auto right_weight = weight.Slice(2, linalg::All());
    auto right_sum =
        linalg::MakeVec(candidate.split.right_sum.data(), candidate.split.right_sum.size());
    CalcWeight(*param_, right_sum, param_->learning_rate, right_weight);

    p_tree->ExpandNode(candidate.nid, candidate.split.SplitIndex(), candidate.split.split_value,
                       candidate.split.DefaultLeft(), base_weight, left_weight, right_weight);
    CHECK(p_tree->IsMultiTarget());
    auto left_child = p_tree->LeftChild(candidate.nid);
    CHECK_GT(left_child, candidate.nid);
    auto right_child = p_tree->RightChild(candidate.nid);
    CHECK_GT(right_child, candidate.nid);

    std::size_t n_nodes = p_tree->Size();
    gain_.resize(n_nodes);
    // Re-calculate weight without learning rate.
    CalcWeight(*param_, left_sum, left_weight);
    CalcWeight(*param_, right_sum, right_weight);
    gain_[left_child] = CalcGainGivenWeight(*param_, left_sum, left_weight);
    gain_[right_child] = CalcGainGivenWeight(*param_, right_sum, right_weight);

    if (n_nodes >= stats_.Shape(0)) {
      stats_.Reshape(n_nodes * 2, stats_.Shape(1));
    }
    CHECK_EQ(stats_.Shape(1), n_targets);
    auto left_sum_stat = stats_.Slice(left_child, linalg::All());
    std::copy(candidate.split.left_sum.cbegin(), candidate.split.left_sum.cend(),
              linalg::begin(left_sum_stat));
    auto right_sum_stat = stats_.Slice(right_child, linalg::All());
    std::copy(candidate.split.right_sum.cbegin(), candidate.split.right_sum.cend(),
              linalg::begin(right_sum_stat));
  }

  explicit HistMultiEvaluator(Context const *ctx, MetaInfo const &info, TrainParam const *param,
                              std::shared_ptr<common::ColumnSampler> sampler)
      : param_{param},
        column_sampler_{std::move(sampler)},
        ctx_{ctx},
        is_col_split_{info.IsColumnSplit()},
        is_secure_{info.IsSecure()} {
    interaction_constraints_.Configure(*param, info.num_col_);
    column_sampler_->Init(ctx, info.num_col_, info.feature_weights.HostVector(),
                          param_->colsample_bynode, param_->colsample_bylevel,
                          param_->colsample_bytree);
  }
};

/**
 * \brief CPU implementation of update prediction cache, which calculates the leaf value
 *        for the last tree and accumulates it to prediction vector.
 *
 * \param p_last_tree The last tree being updated by tree updater
 */
template <typename Partitioner>
void UpdatePredictionCacheImpl(Context const *ctx, RegTree const *p_last_tree,
                               std::vector<Partitioner> const &partitioner,
                               linalg::VectorView<float> out_preds) {
  auto const &tree = *p_last_tree;
  CHECK(out_preds.Device().IsCPU());
  size_t n_nodes = p_last_tree->GetNodes().size();
  for (auto &part : partitioner) {
    CHECK_EQ(part.Size(), n_nodes);
    common::BlockedSpace2d space(
        part.Size(), [&](size_t node) { return part[node].Size(); }, 1024);
    common::ParallelFor2d(space, ctx->Threads(), [&](bst_node_t nidx, common::Range1d r) {
      if (!tree[nidx].IsDeleted() && tree[nidx].IsLeaf()) {
        auto const &rowset = part[nidx];
        auto leaf_value = tree[nidx].LeafValue();
        for (const size_t *it = rowset.begin + r.begin(); it < rowset.begin + r.end(); ++it) {
          out_preds(*it) += leaf_value;
        }
      }
    });
  }
}

template <typename Partitioner>
void UpdatePredictionCacheImpl(Context const *ctx, RegTree const *p_last_tree,
                               std::vector<Partitioner> const &partitioner,
                               linalg::MatrixView<float> out_preds) {
  CHECK_GT(out_preds.Size(), 0U);
  CHECK(p_last_tree);

  auto const &tree = *p_last_tree;
  if (!tree.IsMultiTarget()) {
    UpdatePredictionCacheImpl(ctx, p_last_tree, partitioner, out_preds.Slice(linalg::All(), 0));
    return;
  }

  auto const *mttree = tree.GetMultiTargetTree();
  auto n_nodes = mttree->Size();
  auto n_targets = tree.NumTargets();
  CHECK_EQ(out_preds.Shape(1), n_targets);
  CHECK(out_preds.Device().IsCPU());

  for (auto &part : partitioner) {
    CHECK_EQ(part.Size(), n_nodes);
    common::BlockedSpace2d space(
        part.Size(), [&](size_t node) { return part[node].Size(); }, 1024);
    common::ParallelFor2d(space, ctx->Threads(), [&](bst_node_t nidx, common::Range1d r) {
      if (tree.IsLeaf(nidx)) {
        auto const &rowset = part[nidx];
        auto leaf_value = mttree->LeafValue(nidx);
        for (std::size_t const *it = rowset.begin + r.begin(); it < rowset.begin + r.end(); ++it) {
          for (std::size_t i = 0; i < n_targets; ++i) {
            out_preds(*it, i) += leaf_value(i);
          }
        }
      }
    });
  }
}
}  // namespace xgboost::tree
#endif  // XGBOOST_TREE_HIST_EVALUATE_SPLITS_H_<|MERGE_RESOLUTION|>--- conflicted
+++ resolved
@@ -351,19 +351,11 @@
       }
     }
     auto evaluator = tree_evaluator_.GetEvaluator();
-<<<<<<< HEAD
-    auto const& cut_ptrs = cut.Ptrs();
-
-    // Under secure vertical setting, only the label owner is able to evaluate the split
-    // based on the global histogram. The other parties will only receive the final best split information
-    // Hence the below computation is not performed by the non-label owners under secure vertical setting
-=======
     auto const &cut_ptrs = cut.Ptrs();
 
     // Under secure vertical setting, only the active party is able to evaluate the split
     // based on global histogram. Other parties will receive the final best split information
     // Hence the below computation is not performed by the passive parties
->>>>>>> fe732944
     if ((!is_secure_) || (collective::GetRank() == 0)) {
       // Evaluate the splits for each feature
       common::ParallelFor2d(space, n_threads, [&](size_t nidx_in_set, common::Range1d r) {
@@ -383,12 +375,7 @@
             auto n_bins = cut_ptrs.at(fidx + 1) - cut_ptrs[fidx];
             if (common::UseOneHot(n_bins, param_->max_cat_to_onehot)) {
               EnumerateOneHot(cut, histogram, fidx, nidx, evaluator, best);
-<<<<<<< HEAD
-            }
-            else {
-=======
             } else {
->>>>>>> fe732944
               std::vector<size_t> sorted_idx(n_bins);
               std::iota(sorted_idx.begin(), sorted_idx.end(), 0);
               auto feat_hist = histogram.subspan(cut_ptrs[fidx], n_bins);
@@ -401,19 +388,8 @@
               EnumeratePart<+1>(cut, sorted_idx, histogram, fidx, nidx, evaluator, best);
               EnumeratePart<-1>(cut, sorted_idx, histogram, fidx, nidx, evaluator, best);
             }
-<<<<<<< HEAD
-          }
-          else {
-            auto grad_stats = EnumerateSplit<+1>(cut, histogram, fidx, nidx, evaluator, best);
-
-            // print the best split for each feature
-            // std::cout << "Best split for feature " << fidx << " is " << best->split_value << " with gain " << best->loss_chg << std::endl;
-
-
-=======
           } else {
             auto grad_stats = EnumerateSplit<+1>(cut, histogram, fidx, nidx, evaluator, best);
->>>>>>> fe732944
             if (SplitContainsMissingValues(grad_stats, snode_[nidx])) {
               EnumerateSplit<-1>(cut, histogram, fidx, nidx, evaluator, best);
             }
@@ -421,17 +397,9 @@
         }
       });
 
-<<<<<<< HEAD
-      for (unsigned nidx_in_set = 0; nidx_in_set < entries.size();
-           ++nidx_in_set) {
-        for (auto tidx = 0; tidx < n_threads; ++tidx) {
-          entries[nidx_in_set].split.Update(
-              tloc_candidates[n_threads * nidx_in_set + tidx].split);
-=======
       for (unsigned nidx_in_set = 0; nidx_in_set < entries.size(); ++nidx_in_set) {
         for (auto tidx = 0; tidx < n_threads; ++tidx) {
           entries[nidx_in_set].split.Update(tloc_candidates[n_threads * nidx_in_set + tidx].split);
->>>>>>> fe732944
         }
       }
     }
@@ -442,14 +410,7 @@
       // Note that under secure vertical setting, only the label owner is able to evaluate the split
       // based on the global histogram. The other parties will receive the final best splits
       // allgather is capable of performing this (0-gain entries for non-label owners),
-<<<<<<< HEAD
-      // but can be replaced with a broadcast in the future
-
-      auto all_entries = Allgather(entries);
-
-=======
       auto all_entries = AllgatherColumnSplit(entries);
->>>>>>> fe732944
       for (auto worker = 0; worker < collective::GetWorldSize(); ++worker) {
         for (std::size_t nidx_in_set = 0; nidx_in_set < entries.size(); ++nidx_in_set) {
           entries[nidx_in_set].split.Update(
